--- conflicted
+++ resolved
@@ -1156,10 +1156,7 @@
         } catch (error) {
           // Notification permission not granted
         }
-<<<<<<< HEAD
-=======
         console.log(' Notification Service initialized successfully');
->>>>>>> 9f4f536e
         
         // Initialize Secret Click Detector
         secretDetectorRef.current = new ClickHandler(
